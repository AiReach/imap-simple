# imap-simple

A library providing a simpler interface for common use cases of [node-imap][], a robust imap client for node.js.

**Warning**: This library is missing a great deal of functionality from node-imap. If you have functionality you would
like to see, we're accepting pull requests!

### Examples

#### Retrieve the subject lines of all unread email

```js
var imaps = require('imap-simple');

var config = {
    imap: {
        user: 'your@email.address',
        password: 'yourpassword',
        host: 'imap.gmail.com',
        port: 993,
        tls: true,
        authTimeout: 3000
    }
};

imaps.connect(config).then(function (connection) {

    return connection.openBox('INBOX').then(function () {
        var searchCriteria = [
            'UNSEEN'
        ];

        var fetchOptions = {
            bodies: ['HEADER', 'TEXT'],
            markSeen: false
        };

        return connection.search(searchCriteria, fetchOptions).then(function (results) {
            var subjects = results.map(function (res) {
                return res.parts.filter(function (part) {
                    return part.which === 'HEADER';
                })[0].body.subject[0];
            });

            console.log(subjects);
            // =>
            //   [ 'Hey Chad, long time no see!',
            //     'Your amazon.com monthly statement',
            //     'Hacker Newsletter Issue #445' ]
        });
    });
});
```

#### Download all attachments from all unread email since yesterday

```js
var imaps = require('imap-simple');

var config = {
    imap: {
        user: 'your@email.address',
        password: 'yourpassword',
        host: 'imap.gmail.com',
        port: 993,
        tls: true,
        authTimeout: 3000
    }
};

imaps.connect(config).then(function (connection) {

    connection.openBox('INBOX').then(function () {

        // Fetch emails from the last 24h
        var delay = 24 * 3600 * 1000;
        var yesterday = new Date();
        yesterday.setTime(Date.now() - delay);
        yesterday = yesterday.toISOString();
        var searchCriteria = ['UNSEEN', ['SINCE', yesterday]];
        var fetchOptions = { bodies: ['HEADER.FIELDS (FROM TO SUBJECT DATE)'], struct: true };

        // retrieve only the headers of the messages
        return connection.search(searchCriteria, fetchOptions);
    }).then(function (messages) {

        var attachments = [];

        messages.forEach(function (message) {
            var parts = imaps.getParts(message.attributes.struct);
            attachments = attachments.concat(parts.filter(function (part) {
                return part.disposition && part.disposition.type.toUpperCase() === 'ATTACHMENT';
            }).map(function (part) {
                // retrieve the attachments only of the messages with attachments
                return connection.getPartData(message, part)
                    .then(function (partData) {
                        return {
                            filename: part.disposition.params.filename,
                            data: partData
                        };
                    });
            }));
        });

        return Promise.all(attachments);
    }).then(function (attachments) {
        console.log(attachments);
        // =>
        //    [ { filename: 'cats.jpg', data: Buffer() },
        //      { filename: 'pay-stub.pdf', data: Buffer() } ]
    });
});
```

### Append a message to your drafts folder

```js
var imaps = require('imap-simple');

var config = {
    imap: {
        user: 'your@email.address',
        password: 'yourpassword',
        host: 'imap.gmail.com',
        port: 993,
        tls: true,
        authTimeout: 3000
    }
};

imaps.connect(config).then(function (connection) {
  const message = `Content-Type: text/plain
To: jhannes@gmail.com
Subject: Hello world

Hi
This is a test message
`;
  connection.append(message.toString(), {mailbox: 'Drafts', flags: '\\Draft'});
});
```

### Open messages and delete them

```js

imaps.connect(config).then(function (connection) {        
    connection.openBox('INBOX').then(function () {
    
        var searchCriteria = ['ALL'];
        var fetchOptions = { bodies: ['TEXT'], struct: true };
        return connection.search(searchCriteria, fetchOptions);

    //Loop over each message
    }).then(function (messages) {
        let taskList = messages.map(function (message) {
            return new Promise((res, rej) => {
                var parts = imaps.getParts(message.attributes.struct); 
                parts.map(function (part) {
                    return connection.getPartData(message, part)
                    .then(function (partData) {
                        
                        //Display e-mail body
                        if (part.disposition == null && part.encoding != "base64"){
                            console.log(partData);
                        }

                        //Mark message for deletion
                        connection.addFlags(message.attributes.uid, "\Deleted", (err) => {
                            if (err){
                                console.log('Problem marking message for deletion');
                                rej(err);
                            }

                            res(); //Final resolve
                        })
                    });
                });
            });    
        })

        return Promise.all(taskList).then(() => {
            connection.closeBox(true, (err) => { //Pass in false to avoid delete-flagged messages being removed
                if (err){
                    console.log(err);
                }
            });
            connection.end();
        });
    });
});


```




## API

### Exported module
- **connect**(<*object*> options, [<*function*> callback]) - *Promise* - Main entry point. Connect to an Imap server.
Upon successfully connecting to the Imap server, either calls the provided callback with signature `(err, connection)`,
or resolves the returned promise with `connection`, where `connection` is an instance of *ImapSimple*. If the connection
times out, either the callback will be called with the `err` property set to an instance of *ConnectionTimeoutError*, or
the returned promise will be rejected with the same. Valid `options` properties are:

    - **imap**: Options to pass to node-imap constructor 1:1
    - **connectTimeout**: Time in milliseconds to wait before giving up on a connection attempt. *(Deprecated: please
    use `options.imap.authTimeout` instead)*

- **errors.ConnectionTimeoutError**(<*number*> timeout) - *ConnectionTimeoutError* - Error thrown when a connection
attempt has timed out.

- **getParts**(<*Array*> struct) - *Array* - Given the `message.attributes.struct`, retrieve a flattened array of `parts`
objects that describe the structure of the different parts of the message's body. Useful for getting a simple list to
iterate for the purposes of, for example, finding all attachments.

- **ImapSimple**(<*object*> imap) - *ImapSimple* - constructor for creating an instance of ImapSimple. Mostly used for
testing.

### ImapSimple class

- **addFlags**(<*mixed*> uid, <*string*> flag, [<*function*> callback]) - *Promise* - Adds the provided
flag(s) to the specified message(s). `uid` is the *uid* of the message you want to add the flag to or an array of
*uids*. `flag` is either a string or array of strings indicating the flags to add. When completed, either calls
the provided callback with signature `(err)`, or resolves the returned promise.

- **addMessageLabel**(<*mixed*> source, <*mixed*> label, [<*function*> callback]) - *Promise* - Adds the provided
label(s) to the specified message(s). `source` corresponds to a node-imap *MessageSource* which specifies the messages
to be moved. `label` is either a string or array of strings indicating the labels to add. When completed, either calls
the provided callback with signature `(err)`, or resolves the returned promise.

- **append**(<*mixed*> message, [<*object*> options], [<*function*> callback]) - *Promise* - Appends the argument
message to the currently open mailbox or another mailbox. `message` is a RFC-822 compatible MIME message. Valid `options`
are *mailbox*, *flags* and *date*. When completed, either calls the provided callback with signature `(err)`, or resolves
the returned promise.

- **delFlags**(<*mixed*> uid, <*string*> flag, [<*function*> callback]) - *Promise* - Removes the provided
flag(s) from the specified message(s). `uid` is the *uid* of the message you want to remove the flag from or an array of
*uids*. `flag` is either a string or array of strings indicating the flags to remove. When completed, either calls
the provided callback with signature `(err)`, or resolves the returned promise.

- **end**() - *undefined* - Close the connection to the imap server.

- **getBoxes**([<*function*> callback]) - *Promise* - Returns the full list of mailboxes (folders). Upon success, either
the provided callback will be called with signature `(err, boxes)`, or the returned promise will be resolved with `boxes`.
`boxes` is the exact object returned from the node-imap *getBoxes()* result.

- **getPartData**(<*object*> message, <*object*> part, [<*function*> callback]) - *Promise* - Downloads part data
(which is either part of the message body, or an attachment). Upon success, either the provided callback will be called
with signature `(err, data)`, or the returned promise will be resolved with `data`. The data will be automatically
decoded based on its encoding. If the encoding of the part is not supported, an error will occur.

- **moveMessage**(<*mixed*> source, <*string*> boxName, [<*function*> callback]) - *Promise* - Moves the specified
message(s) in the currently open mailbox to another mailbox. `source` corresponds to a node-imap *MessageSource* which
specifies the messages to be moved. When completed, either calls the provided callback with signature `(err)`, or
resolves the returned promise.

- **openBox**(<*string*> boxName, [<*function*> callback]) - *Promise* - Open a mailbox, calling the provided callback
with signature `(err, boxName)`, or resolves the returned promise with `boxName`.

<<<<<<< HEAD
- **closeBox**(<*boolean*> autoExpunge, [<*function*> callback]) - *Promise* - Close a mailbox, calling the provided callback
with signature `(err)`, or resolves the returned promise. If autoExpunge is true, any messages marked as Deleted in the currently 
open mailbox will be removed.
=======
- **addBox**(<*string*> boxName, [<*function*> callback]) - *Promise* - Create a mailbox, calling the provided callback
with signature `(err, boxName)`, or resolves the returned promise with `boxName`.

- **delBox**(<*string*> boxName, [<*function*> callback]) - *Promise* - Delete a mailbox, calling the provided callback
with signature `(err, boxName)`, or resolves the returned promise with `boxName`.
>>>>>>> f2d2b242

- **search**(<*object*> searchCriteria, [<*object*> fetchOptions], [<*function*> callback]) - *Promise* - Search for and
retrieve mail in the previously opened mailbox. The search is performed based on the provided `searchCriteria`, which is
the exact same format as [node-imap][] requires. All results will be subsequently downloaded, according to the options
provided by `fetchOptions`, which are also identical to those passed to `fetch` of [node-imap][]. Upon a successful
search+fetch operation, either the provided callback will be called with signature `(err, results)`, or the returned
promise will be resolved with `results`. The format of `results` is detailed below. See node-imap's *ImapMessage*
signature for information about `attributes`, `which`, `size`, and `body`. For any message part that is a `HEADER`, the
body is automatically parsed into an object.
    ```js
        // [{
        //      attributes: object,
        //      parts: [ { which: string, size: number, body: string }, ... ]
        //  }, ...]
    ```

## Server events
Functions to listen to server events are configured in the configuration object that is passed to the `connect` function.
ImapSimple only implements a subset of the server event functions that *node-imap* supports, [see here](https://github.com/mscdex/node-imap#connection-events),
which are `mail`, `expunge` and `update`. Add them to the configuration object as follows:

```
var config = {
    imap: {
        ...
    },
    onmail: function (numNewMail) {
      ...
    },
    onexpunge: function (seqno) {
        ...
    },
    onupdate: function (seqno, info) {
        ...
    }
};
```

For more information [see here](https://github.com/mscdex/node-imap#connection-events).

## Contributing
Pull requests welcome! This project really needs tests, so those would be very welcome. If you have a use case you want
supported, please feel free to add, but be sure to follow the patterns established thus far, mostly:

- support promises **AND** callbacks
- make your api as simple as possible
- don't worry about exposing implementation details of [node-imap][] when needed

This project is **OPEN** open source. See [CONTRIBUTING.md](CONTRIBUTING.md) for more details about contributing.

## Semver
This project follows [semver](http://semver.org/). Namely:

- new MAJOR versions when incompatible API changes are made,
- new MINOR versions for backwards-compatible feature additions,
- new PATCH versions for backwards-compatible bug fixes

## License
[MIT](LICENSE-MIT)

[node-imap]: https://github.com/mscdex/node-imap<|MERGE_RESOLUTION|>--- conflicted
+++ resolved
@@ -260,17 +260,15 @@
 - **openBox**(<*string*> boxName, [<*function*> callback]) - *Promise* - Open a mailbox, calling the provided callback
 with signature `(err, boxName)`, or resolves the returned promise with `boxName`.
 
-<<<<<<< HEAD
 - **closeBox**(<*boolean*> autoExpunge, [<*function*> callback]) - *Promise* - Close a mailbox, calling the provided callback
 with signature `(err)`, or resolves the returned promise. If autoExpunge is true, any messages marked as Deleted in the currently 
 open mailbox will be removed.
-=======
+
 - **addBox**(<*string*> boxName, [<*function*> callback]) - *Promise* - Create a mailbox, calling the provided callback
 with signature `(err, boxName)`, or resolves the returned promise with `boxName`.
 
 - **delBox**(<*string*> boxName, [<*function*> callback]) - *Promise* - Delete a mailbox, calling the provided callback
 with signature `(err, boxName)`, or resolves the returned promise with `boxName`.
->>>>>>> f2d2b242
 
 - **search**(<*object*> searchCriteria, [<*object*> fetchOptions], [<*function*> callback]) - *Promise* - Search for and
 retrieve mail in the previously opened mailbox. The search is performed based on the provided `searchCriteria`, which is
